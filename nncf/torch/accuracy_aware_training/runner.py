"""
 Copyright (c) 2022 Intel Corporation
 Licensed under the Apache License, Version 2.0 (the "License");
 you may not use this file except in compliance with the License.
 You may obtain a copy of the License at
      http://www.apache.org/licenses/LICENSE-2.0
 Unless required by applicable law or agreed to in writing, software
 distributed under the License is distributed on an "AS IS" BASIS,
 WITHOUT WARRANTIES OR CONDITIONS OF ANY KIND, either express or implied.
 See the License for the specific language governing permissions and
 limitations under the License.
"""

import io
import os
import os.path as osp
from shutil import copyfile

import os
import torch
from torch.optim.lr_scheduler import ReduceLROnPlateau

from nncf.api.compression import CompressionStage

try:
    from torch.utils.tensorboard import SummaryWriter

    TENSORBOARD_AVAILABLE = True
except ImportError:
    TENSORBOARD_AVAILABLE = False

try:
    import matplotlib.pyplot as plt
    import PIL.Image
    from torchvision.transforms import ToTensor

    IMG_PACKAGES_AVAILABLE = True
except ImportError:
    IMG_PACKAGES_AVAILABLE = False

from nncf.api.compression import CompressionStage
from nncf.torch.checkpoint_loading import load_state
from nncf.torch.accuracy_aware_training.utils import is_main_process
from nncf.common.utils.helpers import configure_accuracy_aware_paths
from nncf.common.utils.logger import logger as nncf_logger
from nncf.common.utils.tensorboard import prepare_for_tensorboard
from nncf.common.accuracy_aware_training.runner import BaseAccuracyAwareTrainingRunner
from nncf.common.accuracy_aware_training.runner import BaseAdaptiveCompressionLevelTrainingRunner


class PTAccuracyAwareTrainingRunner(BaseAccuracyAwareTrainingRunner):
    """
    BaseAccuracyAwareTrainingRunner
    The Training Runner implementation for PyTorch training code.
    """

    def __init__(self, accuracy_aware_training_params,
                 lr_updates_needed=True, verbose=True,
                 dump_checkpoints=True):
        super().__init__(accuracy_aware_training_params, verbose, dump_checkpoints)

        self.base_lr_reduction_factor_during_search = 1.0
        self.lr_updates_needed = lr_updates_needed
        self.load_checkpoint_fn = None
        self.early_stopping_fn = None
        self.update_learning_rate_fn = None

    def initialize_training_loop_fns(self, train_epoch_fn, validate_fn, configure_optimizers_fn,
                                     dump_checkpoint_fn, tensorboard_writer=None, log_dir=None):
        super().initialize_training_loop_fns(train_epoch_fn, validate_fn, configure_optimizers_fn, dump_checkpoint_fn,
                                             tensorboard_writer=tensorboard_writer, log_dir=log_dir)
        self._log_dir = self._log_dir if self._log_dir is not None \
            else os.path.join(os.getcwd(), 'runs')
        self._log_dir = configure_accuracy_aware_paths(self._log_dir)
        self._checkpoint_save_dir = self._log_dir
        if self._tensorboard_writer is None and TENSORBOARD_AVAILABLE:
            self._tensorboard_writer = SummaryWriter(self._log_dir)

    def retrieve_uncompressed_model_accuracy(self, model):
        if hasattr(model, 'original_model_accuracy') or hasattr(model.module, 'original_model_accuracy'):
            if isinstance(model, (torch.nn.DataParallel, torch.nn.parallel.DistributedDataParallel)):
                self.uncompressed_model_accuracy = model.module.original_model_accuracy
            else:
                self.uncompressed_model_accuracy = model.original_model_accuracy
        else:
            raise RuntimeError('Original model does not contain the pre-calculated reference metric value')

    def train_epoch(self, model, compression_controller):
        compression_controller.scheduler.epoch_step()
        # assuming that epoch number is only used for logging in train_fn:
<<<<<<< HEAD
        self.loss = self._train_epoch_fn(compression_controller,
                                         model,
                                         epoch=self.cumulative_epoch_count,
                                         optimizer=self.optimizer,
                                         lr_scheduler=self.lr_scheduler)
=======
        self._train_epoch_fn(compression_controller,
                             model,
                             epoch=self.cumulative_epoch_count,
                             optimizer=self.optimizer,
                             lr_scheduler=self.lr_scheduler)
>>>>>>> 7ea68347
        self.training_epoch_count += 1
        self.cumulative_epoch_count += 1

    def validate(self, model):
        with torch.no_grad():
            self.current_val_metric_value = self._validate_fn(model, epoch=self.cumulative_epoch_count)
        is_better_by_accuracy = (not self.is_higher_metric_better) != (
                self.current_val_metric_value > self.best_val_metric_value)
        if is_better_by_accuracy:
            self.best_val_metric_value = self.current_val_metric_value

        if is_main_process():
            self.add_tensorboard_scalar('val/accuracy_aware/metric_value',
                                        self.current_val_metric_value, self.cumulative_epoch_count)

        return self.current_val_metric_value

    def update_learning_rate(self):
<<<<<<< HEAD
        if self.update_learning_rate_fn is not None:
            self.update_learning_rate_fn(self.lr_scheduler,
                                        self.training_epoch_count,
                                        self.current_val_metric_value,
                                        self.loss)
        else:
            if self.lr_scheduler is not None and self.lr_updates_needed:
                self.lr_scheduler.step(
                    self.training_epoch_count if not isinstance(self.lr_scheduler, ReduceLROnPlateau)
                    else self.best_val_metric_value)
=======
        if self.lr_scheduler is not None and self.lr_updates_needed:
            self.lr_scheduler.step(self.training_epoch_count if not isinstance(self.lr_scheduler, ReduceLROnPlateau)
                                   else self.best_val_metric_value)
>>>>>>> 7ea68347

    def configure_optimizers(self):
        self.optimizer, self.lr_scheduler = self._configure_optimizers_fn()

    def reset_training(self):
        self.configure_optimizers()

        optimizers = self.optimizer if isinstance(self.optimizer, (tuple, list)) else [self.optimizer]
        for optimizer in optimizers:
            for param_group in optimizer.param_groups:
                param_group['lr'] *= self.base_lr_reduction_factor_during_search

        lr_schedulers = self.lr_scheduler if isinstance(self.lr_scheduler, (tuple, list)) else [self.lr_scheduler]
        for lr_scheduler in lr_schedulers:
            if lr_scheduler is not None:
                for attr_name in ['base_lrs', 'init_lr']:
                    if hasattr(lr_scheduler, attr_name):
                        setattr(
                            lr_scheduler,
                            attr_name,
                            [base_lr * self.base_lr_reduction_factor_during_search
                            for base_lr in getattr(lr_scheduler, attr_name)]
                        )

        self.training_epoch_count = 0
        self.best_val_metric_value = 0
        self.current_val_metric_value = 0
        self.loss = None

    def dump_statistics(self, model, compression_controller):
        if not is_main_process():
            return

        statistics = compression_controller.statistics()

        if self.verbose:
            nncf_logger.info(statistics.to_str())

        for key, value in prepare_for_tensorboard(statistics).items():
            if isinstance(value, (int, float)):
                self.add_tensorboard_scalar('compression/statistics/{0}'.format(key),
                                            value, self.cumulative_epoch_count)

<<<<<<< HEAD
        self.dump_checkpoint(model, compression_controller)
=======
        if self.dump_checkpoints or self._is_best_checkpoint(compression_controller.compression_stage()):
            self.dump_checkpoint(model, compression_controller)

    def _is_best_checkpoint(self, compression_stage):
        return (self.best_val_metric_value == self.current_val_metric_value and
                compression_stage == CompressionStage.FULLY_COMPRESSED)
>>>>>>> 7ea68347

    def _save_best_checkpoint(self, checkpoint_path):
        best_checkpoint_filename = 'acc_aware_checkpoint_best.pth'
        best_path = osp.join(self._checkpoint_save_dir, best_checkpoint_filename)
        self._best_checkpoint = best_path
        copyfile(checkpoint_path, best_path)
        nncf_logger.info('Copy best checkpoint {} -> {}'.format(checkpoint_path, best_path))

    def dump_checkpoint(self, model, compression_controller):
        if not is_main_process():
            return

<<<<<<< HEAD
        is_best_checkpoint = (self.best_val_metric_value == self.current_val_metric_value and
                              compression_controller.compression_stage() == CompressionStage.FULLY_COMPRESSED)
        if not self.dump_checkpoints and not is_best_checkpoint:
            return

=======
>>>>>>> 7ea68347
        if self._dump_checkpoint_fn is not None:
            checkpoint_path = self._dump_checkpoint_fn(model, compression_controller, self, self._checkpoint_save_dir)
        else:
            checkpoint = {
                'epoch': self.cumulative_epoch_count + 1,
                'state_dict': model.state_dict(),
                'compression_state': compression_controller.get_compression_state(),
                'best_metric_val': self.best_val_metric_value,
                'current_val_metric_value': self.current_val_metric_value,
                'optimizer': self.optimizer.state_dict(),
            }
            checkpoint_path = osp.join(self._checkpoint_save_dir, 'acc_aware_checkpoint_last.pth')
            torch.save(checkpoint, checkpoint_path)
        nncf_logger.info("The checkpoint is saved in {}".format(checkpoint_path))
<<<<<<< HEAD
        if is_best_checkpoint:
=======
        if self._is_best_checkpoint(compression_controller.compression_stage()):
>>>>>>> 7ea68347
            self._save_best_checkpoint(checkpoint_path)

    def add_tensorboard_scalar(self, key, data, step):
        if self.verbose and self._tensorboard_writer is not None:
            self._tensorboard_writer.add_scalar(key, data, step)

    def add_tensorboard_image(self, key, data, step):
        if self.verbose and self._tensorboard_writer is not None:
            self._tensorboard_writer.add_image(key, data, step)

    def update_training_history(self, compression_rate, best_metric_value):
        best_accuracy_budget = best_metric_value - self.minimal_tolerable_accuracy
        self._compressed_training_history.append((compression_rate, best_accuracy_budget))

        if IMG_PACKAGES_AVAILABLE:
            plt.figure()
            plt.plot(self.compressed_training_history.keys(),
                     self.compressed_training_history.values())
            buf = io.BytesIO()
            plt.savefig(buf, format='jpeg')
            buf.seek(0)
            image = PIL.Image.open(buf)
            image = ToTensor()(image)
            self.add_tensorboard_image('compression/accuracy_aware/acc_budget_vs_comp_rate',
                                       image,
                                       len(self.compressed_training_history))

    @property
    def compressed_training_history(self):
        return dict(self._compressed_training_history)

    def load_best_checkpoint(self, model):
        resuming_checkpoint_path = self._best_checkpoint
        nncf_logger.info('Loading the best checkpoint found during training '
                         '{}...'.format(resuming_checkpoint_path))
        if self.load_checkpoint_fn is not None:
            self.load_checkpoint_fn(model, resuming_checkpoint_path)
        else:
            resuming_checkpoint = torch.load(resuming_checkpoint_path, map_location='cpu')
            resuming_model_state_dict = resuming_checkpoint.get('state_dict', resuming_checkpoint)
            load_state(model, resuming_model_state_dict, is_resume=True)

    def stop_training(self, compression_controller):
        if compression_controller.compression_stage() == CompressionStage.FULLY_COMPRESSED \
                and self.early_stopping_fn is not None:
            return self.early_stopping_fn(self.current_val_metric_value)
        return False


class PTAdaptiveCompressionLevelTrainingRunner(PTAccuracyAwareTrainingRunner,
                                               BaseAdaptiveCompressionLevelTrainingRunner):
    def __init__(self, accuracy_aware_training_params,
                 lr_updates_needed=True, verbose=True,
                 minimal_compression_rate=0.05,
                 maximal_compression_rate=0.95,
                 dump_checkpoints=True):

        PTAccuracyAwareTrainingRunner.__init__(self, accuracy_aware_training_params,
                                               lr_updates_needed, verbose,
                                               dump_checkpoints)

        BaseAdaptiveCompressionLevelTrainingRunner.__init__(self, accuracy_aware_training_params,
                                                            verbose,
                                                            minimal_compression_rate=minimal_compression_rate,
                                                            maximal_compression_rate=maximal_compression_rate,
                                                            dump_checkpoints=dump_checkpoints)

    def dump_statistics(self, model, compression_controller):
        if not is_main_process():
            return

<<<<<<< HEAD
        self.update_training_history(self.compression_rate_target, self.current_val_metric_value)
        super().dump_statistics(model, compression_controller)
=======
        if IMG_PACKAGES_AVAILABLE:
            plt.figure()
            plt.plot(self.compressed_training_history.keys(),
                     self.compressed_training_history.values())
            buf = io.BytesIO()
            plt.savefig(buf, format='jpeg')
            buf.seek(0)
            image = PIL.Image.open(buf)
            image = ToTensor()(image)
            if self._tensorboard_writer is not None:
                self._tensorboard_writer.add_image('compression/accuracy_aware/acc_budget_vs_comp_rate',
                                                   image,
                                                   global_step=len(self.compressed_training_history))
>>>>>>> 7ea68347

    def _save_best_checkpoint(self, checkpoint_path):
        best_checkpoint_filename = 'acc_aware_checkpoint_best_compression_rate_' \
                                   '{comp_rate:.3f}.pth'.format(comp_rate=self.compression_rate_target)
        best_path = osp.join(self._checkpoint_save_dir, best_checkpoint_filename)
        self._best_checkpoints[self.compression_rate_target] = best_path
        copyfile(checkpoint_path, best_path)
        nncf_logger.info('Copy best checkpoint {} -> {}'.format(checkpoint_path, best_path))

    def load_best_checkpoint(self, model):
        # load checkpoint with highest compression rate and positive acc budget
        possible_checkpoint_rates = self.get_compression_rates_with_positive_acc_budget()
        if not possible_checkpoint_rates:
            nncf_logger.warning('Could not produce a compressed model satisfying the set accuracy '
                                'degradation criterion during training. Increasing the number of training '
                                'epochs')
        best_checkpoint_compression_rate = sorted(possible_checkpoint_rates)[-1]
        resuming_checkpoint_path = self._best_checkpoints[best_checkpoint_compression_rate]
        nncf_logger.info('Loading the best checkpoint found during training '
                         '{}...'.format(resuming_checkpoint_path))
        if self.load_checkpoint_fn is not None:
            self.load_checkpoint_fn(model, resuming_checkpoint_path)
        else:
            resuming_checkpoint = torch.load(resuming_checkpoint_path, map_location='cpu')
            resuming_model_state_dict = resuming_checkpoint.get('state_dict', resuming_checkpoint)
            load_state(model, resuming_model_state_dict, is_resume=True)<|MERGE_RESOLUTION|>--- conflicted
+++ resolved
@@ -12,15 +12,12 @@
 """
 
 import io
-import os
 import os.path as osp
 from shutil import copyfile
 
 import os
 import torch
 from torch.optim.lr_scheduler import ReduceLROnPlateau
-
-from nncf.api.compression import CompressionStage
 
 try:
     from torch.utils.tensorboard import SummaryWriter
@@ -88,19 +85,11 @@
     def train_epoch(self, model, compression_controller):
         compression_controller.scheduler.epoch_step()
         # assuming that epoch number is only used for logging in train_fn:
-<<<<<<< HEAD
         self.loss = self._train_epoch_fn(compression_controller,
                                          model,
                                          epoch=self.cumulative_epoch_count,
                                          optimizer=self.optimizer,
                                          lr_scheduler=self.lr_scheduler)
-=======
-        self._train_epoch_fn(compression_controller,
-                             model,
-                             epoch=self.cumulative_epoch_count,
-                             optimizer=self.optimizer,
-                             lr_scheduler=self.lr_scheduler)
->>>>>>> 7ea68347
         self.training_epoch_count += 1
         self.cumulative_epoch_count += 1
 
@@ -119,7 +108,6 @@
         return self.current_val_metric_value
 
     def update_learning_rate(self):
-<<<<<<< HEAD
         if self.update_learning_rate_fn is not None:
             self.update_learning_rate_fn(self.lr_scheduler,
                                         self.training_epoch_count,
@@ -130,11 +118,6 @@
                 self.lr_scheduler.step(
                     self.training_epoch_count if not isinstance(self.lr_scheduler, ReduceLROnPlateau)
                     else self.best_val_metric_value)
-=======
-        if self.lr_scheduler is not None and self.lr_updates_needed:
-            self.lr_scheduler.step(self.training_epoch_count if not isinstance(self.lr_scheduler, ReduceLROnPlateau)
-                                   else self.best_val_metric_value)
->>>>>>> 7ea68347
 
     def configure_optimizers(self):
         self.optimizer, self.lr_scheduler = self._configure_optimizers_fn()
@@ -178,16 +161,7 @@
                 self.add_tensorboard_scalar('compression/statistics/{0}'.format(key),
                                             value, self.cumulative_epoch_count)
 
-<<<<<<< HEAD
         self.dump_checkpoint(model, compression_controller)
-=======
-        if self.dump_checkpoints or self._is_best_checkpoint(compression_controller.compression_stage()):
-            self.dump_checkpoint(model, compression_controller)
-
-    def _is_best_checkpoint(self, compression_stage):
-        return (self.best_val_metric_value == self.current_val_metric_value and
-                compression_stage == CompressionStage.FULLY_COMPRESSED)
->>>>>>> 7ea68347
 
     def _save_best_checkpoint(self, checkpoint_path):
         best_checkpoint_filename = 'acc_aware_checkpoint_best.pth'
@@ -200,14 +174,11 @@
         if not is_main_process():
             return
 
-<<<<<<< HEAD
         is_best_checkpoint = (self.best_val_metric_value == self.current_val_metric_value and
                               compression_controller.compression_stage() == CompressionStage.FULLY_COMPRESSED)
         if not self.dump_checkpoints and not is_best_checkpoint:
             return
 
-=======
->>>>>>> 7ea68347
         if self._dump_checkpoint_fn is not None:
             checkpoint_path = self._dump_checkpoint_fn(model, compression_controller, self, self._checkpoint_save_dir)
         else:
@@ -222,11 +193,7 @@
             checkpoint_path = osp.join(self._checkpoint_save_dir, 'acc_aware_checkpoint_last.pth')
             torch.save(checkpoint, checkpoint_path)
         nncf_logger.info("The checkpoint is saved in {}".format(checkpoint_path))
-<<<<<<< HEAD
         if is_best_checkpoint:
-=======
-        if self._is_best_checkpoint(compression_controller.compression_stage()):
->>>>>>> 7ea68347
             self._save_best_checkpoint(checkpoint_path)
 
     def add_tensorboard_scalar(self, key, data, step):
@@ -298,24 +265,8 @@
         if not is_main_process():
             return
 
-<<<<<<< HEAD
         self.update_training_history(self.compression_rate_target, self.current_val_metric_value)
         super().dump_statistics(model, compression_controller)
-=======
-        if IMG_PACKAGES_AVAILABLE:
-            plt.figure()
-            plt.plot(self.compressed_training_history.keys(),
-                     self.compressed_training_history.values())
-            buf = io.BytesIO()
-            plt.savefig(buf, format='jpeg')
-            buf.seek(0)
-            image = PIL.Image.open(buf)
-            image = ToTensor()(image)
-            if self._tensorboard_writer is not None:
-                self._tensorboard_writer.add_image('compression/accuracy_aware/acc_budget_vs_comp_rate',
-                                                   image,
-                                                   global_step=len(self.compressed_training_history))
->>>>>>> 7ea68347
 
     def _save_best_checkpoint(self, checkpoint_path):
         best_checkpoint_filename = 'acc_aware_checkpoint_best_compression_rate_' \
