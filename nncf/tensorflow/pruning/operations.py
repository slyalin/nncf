"""
 Copyright (c) 2022 Intel Corporation
 Licensed under the Apache License, Version 2.0 (the "License");
 you may not use this file except in compliance with the License.
 You may obtain a copy of the License at
      http://www.apache.org/licenses/LICENSE-2.0
 Unless required by applicable law or agreed to in writing, software
 distributed under the License is distributed on an "AS IS" BASIS,
 WITHOUT WARRANTIES OR CONDITIONS OF ANY KIND, either express or implied.
 See the License for the specific language governing permissions and
 limitations under the License.
"""

from typing import Dict
from typing import List

from nncf.tensorflow.graph.pattern_operations import KERAS_ACTIVATIONS_OPERATIONS
from nncf.tensorflow.graph.pattern_operations import ELEMENTWISE_OPERATIONS
from nncf.tensorflow.graph.pattern_operations import TF_ACTIVATIONS_OPERATIONS
from nncf.tensorflow.graph.metatypes import keras_layers as layer_metatypes
from nncf.tensorflow.graph.metatypes import tf_ops as op_metatypes
from nncf.common.graph.definitions import NNCFGraphNodeType
from nncf.common.pruning.utils import PruningOperationsMetatypeRegistry
from nncf.common.pruning.operations import (
    InputPruningOp,
    OutputPruningOp,
    IdentityMaskForwardPruningOp,
    ConvolutionPruningOp,
    TransposeConvolutionPruningOp,
    LinearPruningOp,
    BatchNormPruningOp,
    ConcatPruningOp,
    ElementwisePruningOp,
    ReshapePruningOp,
    FlattenPruningOp,
    StopMaskForwardPruningOp
)

TF_PRUNING_OPERATOR_METATYPES = PruningOperationsMetatypeRegistry("operator_metatypes")


def _get_types(operations_dict: Dict) -> List[str]:
    return operations_dict['type']


@TF_PRUNING_OPERATOR_METATYPES.register('model_input')
class TFInputPruningOp(InputPruningOp):
    additional_types = ['InputLayer', NNCFGraphNodeType.INPUT_NODE]


@TF_PRUNING_OPERATOR_METATYPES.register('model_output')
class TFOutputPruningOp(OutputPruningOp):
    additional_types = [NNCFGraphNodeType.OUTPUT_NODE]


@TF_PRUNING_OPERATOR_METATYPES.register('identity_mask_propagation')
class TFIdentityMaskForwardPruningOp(IdentityMaskForwardPruningOp):
    additional_types = _get_types(KERAS_ACTIVATIONS_OPERATIONS) + _get_types(TF_ACTIVATIONS_OPERATIONS) \
                       + layer_metatypes.TFAveragePooling2DLayerMetatype.get_all_aliases() \
                       + layer_metatypes.TFGlobalAveragePooling2DLayerMetatype.get_all_aliases() \
                       + layer_metatypes.TFMaxPooling2DLayerMetatype.get_all_aliases() \
                       + layer_metatypes.TFGlobalMaxPooling2DLayerMetatype.get_all_aliases() \
                       + layer_metatypes.TFDropoutLayerMetatype.get_all_aliases() \
                       + layer_metatypes.TFZeroPadding2DLayerMetatype.get_all_aliases() \
                       + layer_metatypes.TFUpSampling2DLayerMetatype.get_all_aliases() \
                       + op_metatypes.TFIdentityOpMetatype.get_all_aliases() \
                       + op_metatypes.TFPadOpMetatype.get_all_aliases()


@TF_PRUNING_OPERATOR_METATYPES.register('convolution')
class TFConvolutionPruningOp(ConvolutionPruningOp):
    additional_types = ['Conv1D', 'Conv2D', 'Conv3D', 'DepthwiseConv2D']


@TF_PRUNING_OPERATOR_METATYPES.register('transpose_convolution')
class TFTransposeConvolutionPruningOp(TransposeConvolutionPruningOp):
    additional_types = ['Conv1DTranspose', 'Conv2DTranspose', 'Conv3DTranspose']


@TF_PRUNING_OPERATOR_METATYPES.register('linear')
class TFLinearPruningOp(LinearPruningOp):
<<<<<<< HEAD
    additional_types = ['Dense', 'MatMul']
=======
    additional_types = layer_metatypes.TFDenseLayerMetatype.get_all_aliases() \
                       + op_metatypes.TFMatMulOpMetatype.get_all_aliases()
>>>>>>> f71d0b2a


@TF_PRUNING_OPERATOR_METATYPES.register('batch_norm')
class TFBatchNormPruningOp(BatchNormPruningOp):
    additional_types = ['BatchNormalization', 'SyncBatchNormalization']


@TF_PRUNING_OPERATOR_METATYPES.register('elementwise')
class TFElementwisePruningOp(ElementwisePruningOp):
    additional_types = _get_types(ELEMENTWISE_OPERATIONS)


@TF_PRUNING_OPERATOR_METATYPES.register('reshape')
class TFReshapeOps(ReshapePruningOp):
    additional_types = op_metatypes.TFReshapeOpMetatype.get_all_aliases()


@TF_PRUNING_OPERATOR_METATYPES.register('flatten')
class TFFlattenOps(FlattenPruningOp):
    additional_types = layer_metatypes.TFFlattenLayerMetatype.get_all_aliases()


@TF_PRUNING_OPERATOR_METATYPES.register('stop_propagation_ops')
class TFStopMaskForwardPruningOp(StopMaskForwardPruningOp):
    additional_types = []


@TF_PRUNING_OPERATOR_METATYPES.register('concat')
class TFConcatPruningOp(ConcatPruningOp):
    additional_types = layer_metatypes.TFConcatenateLayerMetatype.get_all_aliases() \
                       + op_metatypes.TFConcatOpMetatype.get_all_aliases()<|MERGE_RESOLUTION|>--- conflicted
+++ resolved
@@ -79,12 +79,8 @@
 
 @TF_PRUNING_OPERATOR_METATYPES.register('linear')
 class TFLinearPruningOp(LinearPruningOp):
-<<<<<<< HEAD
-    additional_types = ['Dense', 'MatMul']
-=======
     additional_types = layer_metatypes.TFDenseLayerMetatype.get_all_aliases() \
                        + op_metatypes.TFMatMulOpMetatype.get_all_aliases()
->>>>>>> f71d0b2a
 
 
 @TF_PRUNING_OPERATOR_METATYPES.register('batch_norm')
